--- conflicted
+++ resolved
@@ -104,10 +104,6 @@
       double rhoSensitivity,
       double nuSensitivity) {
 
-<<<<<<< HEAD
-    return new SwaptionSabrSensitivity(convention, expiry, tenor, sensitivityCurrency, alphaSensitivity,
-        betaSensitivity, rhoSensitivity, nuSensitivity);
-=======
     return new SwaptionSabrSensitivity(
         convention,
         expiry,
@@ -117,7 +113,6 @@
         betaSensitivity,
         rhoSensitivity,
         nuSensitivity);
->>>>>>> 1ddb9f3a
   }
 
   //-------------------------------------------------------------------------
@@ -131,10 +126,6 @@
     if (this.currency.equals(currency)) {
       return this;
     }
-<<<<<<< HEAD
-    return new SwaptionSabrSensitivity(convention, expiry, tenor, currency, alphaSensitivity, betaSensitivity,
-        rhoSensitivity, nuSensitivity);
-=======
     return new SwaptionSabrSensitivity(
         convention,
         expiry,
@@ -144,7 +135,6 @@
         betaSensitivity,
         rhoSensitivity,
         nuSensitivity);
->>>>>>> 1ddb9f3a
   }
 
   /**
@@ -162,10 +152,6 @@
       double rhoSensitivity,
       double nuSensitivity) {
 
-<<<<<<< HEAD
-    return new SwaptionSabrSensitivity(convention, expiry, tenor, currency, alphaSensitivity, betaSensitivity,
-        rhoSensitivity, nuSensitivity);
-=======
     return new SwaptionSabrSensitivity(
         convention,
         expiry,
@@ -175,7 +161,6 @@
         betaSensitivity,
         rhoSensitivity,
         nuSensitivity);
->>>>>>> 1ddb9f3a
   }
 
   /**
@@ -185,10 +170,6 @@
    * @return an instance with the sensitivity values rescaled
    */
   public SwaptionSabrSensitivity multipliedBy(double factor) {
-<<<<<<< HEAD
-    return new SwaptionSabrSensitivity(convention, expiry, tenor, currency, alphaSensitivity * factor,
-        betaSensitivity * factor, rhoSensitivity * factor, nuSensitivity * factor);
-=======
     return new SwaptionSabrSensitivity(
         convention,
         expiry,
@@ -198,7 +179,6 @@
         betaSensitivity * factor,
         rhoSensitivity * factor,
         nuSensitivity * factor);
->>>>>>> 1ddb9f3a
   }
 
   @Override
