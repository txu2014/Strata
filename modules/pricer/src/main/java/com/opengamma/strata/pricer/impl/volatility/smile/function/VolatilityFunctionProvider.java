/**
 * Copyright (C) 2015 - present by OpenGamma Inc. and the OpenGamma group of companies
 *
 * Please see distribution for license.
 */
package com.opengamma.strata.pricer.impl.volatility.smile.function;

import java.util.function.Function;

import com.opengamma.strata.basics.value.ValueDerivatives;
import com.opengamma.strata.collect.ArgChecker;
import com.opengamma.strata.collect.array.DoubleArray;

/**
 * Provides functions that return volatility and its sensitivity to volatility model parameters. 
 * 
 * @param <T> Type of the data needed for the volatility function
 */
public abstract class VolatilityFunctionProvider<T extends SmileModelData> {

  private static final double EPS = 1.0e-6;

  /**
   * Computes the volatility. 
   * 
   * @param forward  the forward value of the underlying
   * @param strike  the strike value of the option
   * @param timeToExpiry  the time to expiry of the option
   * @param data  the model data
   * @return the volatility
   */
  public abstract double getVolatility(double forward, double strike, double timeToExpiry, T data);

  /**
   * Computes volatility and the adjoint (volatility sensitivity to forward, strike and model parameters). 
   * <p>
   * By default the derivatives are computed by central finite difference approximation. 
   * This should be overridden in each subclass. 
   * 
   * @param forward  the forward value of the underlying
   * @param strike  the strike value of the option
   * @param timeToExpiry  the time to expiry of the option
   * @param data  the model data
   * @return the sensitivities
   */
  public ValueDerivatives getVolatilityAdjoint(double forward, double strike, double timeToExpiry, T data) {
    ArgChecker.isTrue(forward >= 0.0, "forward must be greater than zero");

    double[] res = new double[2 + data.getNumberOfParameters()]; // fwd, strike, the model parameters
    double volatility = getVolatility(forward, strike, timeToExpiry, data);
    res[0] = forwardBar(forward, strike, timeToExpiry, data);
    res[1] = strikeBar(forward, strike, timeToExpiry, data);
    Function<T, Double> func = getVolatilityFunction(forward, strike, timeToExpiry);
    double[] modelAdjoint = paramBar(func, data);
    System.arraycopy(modelAdjoint, 0, res, 2, data.getNumberOfParameters());
    return ValueDerivatives.of(volatility, DoubleArray.ofUnsafe(res));
  }

  /**
   * Computes the first and second order derivatives of the volatility. 
   * <p>
   * The first derivative values will be stored in the input array {@code volatilityD} 
   * The array contains, [0] Derivative w.r.t the forward, [1] the derivative w.r.t the strike, then followed by model 
   * parameters. 
   * Thus the length of the array should be 2 + (number of model parameters).  
   * <p>
   * The second derivative values will be stored in the input array {@code volatilityD2}. 
   * Only the second order derivative with respect to the forward and strike must be implemented.
   * The array contains [0][0] forward-forward; [0][1] forward-strike; [1][1] strike-strike.
   * Thus the size should be 2 x 2.
   * 
   * @param forward  the forward value of the underlying
   * @param strike  the strike value of the option
   * @param timeToExpiry  the time to expiry of the option
<<<<<<< HEAD
   * @param data The model data.
   * @param volatilityD  the array used to return the first order derivative. 
   * @param volatilityD2 The array of array used to return the second order derivative. 
   * @return the volatility.
=======
   * @param data  the model data
   * @param volatilityD  the array used to return the first order derivative
   * @param volatilityD2  the array of array used to return the second order derivative
   * @return the volatility
>>>>>>> a319f255
   */
  public abstract double getVolatilityAdjoint2(
      double forward,
      double strike,
      double timeToExpiry,
      T data,
      double[] volatilityD,
      double[][] volatilityD2);

  //-------------------------------------------------------------------------
  private double forwardBar(double forward, double strike, double timeToExpiry, T data) {
    double volUp = getVolatility(forward + EPS, strike, timeToExpiry, data);
    double volDown = getVolatility(forward - EPS, strike, timeToExpiry, data);
    return 0.5 * (volUp - volDown) / EPS;
  }

  private double strikeBar(double forward, double strike, double timeToExpiry, T data) {
    double volUp = getVolatility(forward, strike + EPS, timeToExpiry, data);
    double volDown = getVolatility(forward, strike - EPS, timeToExpiry, data);
    return 0.5 * (volUp - volDown) / EPS;
  }

  private Function<T, Double> getVolatilityFunction(double forward, double strike, double timeToExpiry) {
    return new Function<T, Double>() {
      @Override
      public Double apply(T data) {
        ArgChecker.notNull(data, "data");
        return getVolatility(forward, strike, timeToExpiry, data);
      }
    };
  }

  private double[] paramBar(Function<T, Double> func, T data) {
    int n = data.getNumberOfParameters();
    double[] res = new double[n];
    for (int i = 0; i < n; i++) {
      res[i] = paramBar(func, data, i);
    }
    return res;
  }

  @SuppressWarnings("unchecked")
  private double paramBar(Function<T, Double> func, T data, int index) {
    double mid = data.getParameter(index);
    double up = mid + EPS;
    double down = mid - EPS;
    if (data.isAllowed(index, down)) {
      if (data.isAllowed(index, up)) {
        T dUp = (T) data.with(index, up);
        T dDown = (T) data.with(index, down);
        return 0.5 * (func.apply(dUp) - func.apply(dDown)) / EPS;
      }
      T dDown = (T) data.with(index, down);
      return (func.apply(data) - func.apply(dDown)) / EPS;
    }
    ArgChecker.isTrue(data.isAllowed(index, up), "No values and index {} = {} are allowed", index, mid);
    T dUp = (T) data.with(index, up);
    return (func.apply(dUp) - func.apply(data)) / EPS;
  }

}<|MERGE_RESOLUTION|>--- conflicted
+++ resolved
@@ -72,17 +72,10 @@
    * @param forward  the forward value of the underlying
    * @param strike  the strike value of the option
    * @param timeToExpiry  the time to expiry of the option
-<<<<<<< HEAD
-   * @param data The model data.
-   * @param volatilityD  the array used to return the first order derivative. 
-   * @param volatilityD2 The array of array used to return the second order derivative. 
-   * @return the volatility.
-=======
    * @param data  the model data
    * @param volatilityD  the array used to return the first order derivative
    * @param volatilityD2  the array of array used to return the second order derivative
    * @return the volatility
->>>>>>> a319f255
    */
   public abstract double getVolatilityAdjoint2(
       double forward,
