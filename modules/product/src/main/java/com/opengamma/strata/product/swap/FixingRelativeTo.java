--- conflicted
+++ resolved
@@ -73,13 +73,4 @@
     return CaseFormat.UPPER_UNDERSCORE.to(CaseFormat.UPPER_CAMEL, name());
   }
 
-<<<<<<< HEAD
-  //-------------------------------------------------------------------------
-  // Selects the base date for fixing
-  LocalDate selectBaseDate(SchedulePeriod period) {
-    return (this == PERIOD_END ? period.getEndDate() : period.getStartDate());
-  }
-
-=======
->>>>>>> 03a63f16
 }